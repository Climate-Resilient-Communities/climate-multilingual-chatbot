import os
import logging
import json
from typing import List, Dict, Tuple, Any, Optional, Union, AsyncGenerator
from src.models.nova_flow import BedrockModel  # Updated import
from src.models.redis_cache import ClimateCache
from concurrent.futures import ThreadPoolExecutor
import time
from langsmith import traceable

logger = logging.getLogger(__name__)

# System message for Nova
system_message = """
You are an expert educator on climate change and global warming, answering questions from a broad audience, including students, professionals, and community members from many cultures. Your job is to give accessible, engaging, and truthful guidance that people can use right away.

Persona:
- Think like a supportive teacher who meets learners where they are.
- Show empathy, acknowledging everyday barriers faced by marginalized groups (for example, limited transport or lack of safe cooling spaces).
- Respect cultural contexts and use inclusive, culturally relevant examples, especially for Indigenous peoples.

Language:
- Write in plain, conversational English that a ninth‑grade student can follow.
- When a technical term is necessary, define it in the same sentence.
<<<<<<< HEAD
- Offer key terms in all languages especially not english when it helps multilingual users.
=======
- Offer key terms in all languages, especially not English when it helps multilingual users..
>>>>>>> 6d15ad43
- Keep vocabulary friendly to readers with limited formal education.

Tone and Style:
- Warm, encouraging, and hopeful.
- Empathetic rather than clinical.
- Avoid jargon, acronyms, and stiff formality unless required for accuracy.

Content Requirements:
- Deliver clear, complete answers.
- Use short paragraphs, bullet lists, or numbered steps for readability.
- Include relatable examples or analogies.
- Always mention realistic, low‑cost actions people can take, with special attention to marginalized or gig‑economy workers.
- Highlight solutions that are culturally relevant for Indigenous communities.

Guidelines for Answers:
- Focus on empowerment, not fear.
- Offer at least one actionable step suited to the reader’s context and resource level.
- Direct users to specific local and accessible resources if they mention where they live or a city.
- Provide links or references when citing sources.
- Avoid bias, stereotypes, or unfounded assumptions.
"""

def doc_preprocessing(docs: List[Dict]) -> List[Dict]:
    """Prepare documents for processing."""
    documents = []
    logger.debug(f"Processing {len(docs)} documents")
    
    for doc in docs:
        try:
            # Extract required fields
            title = doc.get('title', '')
            content = doc.get('content', '')  # Primary content field
            if not content:
                content = doc.get('chunk_text', '')  # Fallback content field
                
            # Get URL(s)
            url = doc.get('url', [])
            if isinstance(url, list) and url:
                url = url[0]
            elif isinstance(url, str):
                url = url
            else:
                url = ''
                
            # Validation
            if not title or not content:
                logger.warning(f"Missing required fields - Title: {bool(title)}, Content: {bool(content)}")
                continue
                
            # Clean content
            content = content.replace('\\n', ' ').replace('\\"', '"').strip()
            if len(content) < 10:
                logger.warning(f"Content too short for document: {title}")
                continue
                
            # Format document
            document = {
                'title': title,
                'url': url,
                'content': content,
                'snippet': content[:200] + '...' if len(content) > 200 else content
            }
            
            logger.debug(f"Processed document - Title: {title}")
            logger.debug(f"Content length: {len(content)}")
            
            documents.append(document)
            
        except Exception as e:
            logger.error(f"Error processing document: {str(e)}")
            continue
    
    if documents:
        logger.info(f"Successfully processed {len(documents)} documents")
    else:
        logger.error("No documents were successfully processed")
        
    return documents

def generate_cache_key(query: str, docs: List[Dict]) -> str:
    """Generate a unique cache key."""
    doc_identifiers = sorted([
        f"{d.get('title', '')}:{d.get('url', '')}"
        for d in docs
    ])
    doc_key = hash(tuple(doc_identifiers))
    query_key = hash(query.lower().strip())
    return f"nova_response:{query_key}:{doc_key}"

async def nova_chat(query, documents, nova_model, description=None):
    """
    Generate a response from Nova model using a query and retrieved documents.
    
    Args:
        query (str): The user's query
        documents (list): List of documents from retrieval
        nova_model (object): Initialized Nova model
        description (str, optional): Description to include in the prompt
        
    Returns:
        tuple: (response, citations)
    """
    try:
        from langsmith import trace
        
        with trace(name="nova_response_generation"):
            logger.info("Starting nova_chat response generation")
            
            if not documents:
                logger.error("No documents were successfully processed")
                raise ValueError("No valid documents to process")

            # Generate cache key based on query and documents
            cache_key = generate_cache_key(query, documents)
            
            # Try to get cached response
            cache = ClimateCache()
            if cache.redis_client:
                try:
                    cached_result = await cache.get(cache_key)
                    if cached_result:
                        logger.info("Cache hit - returning cached response")
                        return cached_result.get('response'), cached_result.get('citations', [])
                except Exception as e:
                    logger.error(f"Error retrieving from cache: {str(e)}")
            
            try:
                # Process documents for generation
                with trace(name="document_processing"):
                    response, citations = await _process_documents_and_generate(
                        query=query,
                        documents=documents,
                        nova_model=nova_model,
                        description=description
                    )
                    
                # Cache the result if cache is available
                if cache.redis_client:
                    try:
                        cache_data = {
                            'response': response,
                            'citations': citations
                        }
                        await cache.set(cache_key, cache_data)
                        logger.info("Response cached successfully")
                    except Exception as e:
                        logger.error(f"Error caching response: {str(e)}")
                
                logger.info("Response generation complete")
                return response, citations
                
            except Exception as e:
                logger.error(f"Error in nova_chat: {str(e)}")
                raise
    except Exception as e:
        logger.error(f"Error in nova_chat: {str(e)}")
        raise

async def _process_documents_and_generate(
    query: str,
    documents: List[Dict[str, Any]],
    nova_model,
    description: str = None
) -> Tuple[str, List[Dict[str, str]]]:
    """Process documents and generate a response using Nova."""
    try:
        # Preprocess documents
        processed_docs = doc_preprocessing(documents)
        if not processed_docs:
            raise ValueError("No valid documents to process")
        
        logger.info(f"Successfully processed {len(processed_docs)} documents")
        
        # Generate response with Nova
        response = await nova_model.generate_response(
            query=query,
            documents=processed_docs,
            description=description
        )
        
        # Extract citations with full document details
        citations = []
        for doc in processed_docs:
            # Format citation with all required fields
            citation = {
                'title': str(doc.get('title', 'Untitled Source')),
                'url': str(doc.get('url', '')),
                'content': str(doc.get('content', '')),
                'snippet': str(doc.get('snippet', doc.get('content', '')[:200] + '...' if doc.get('content') else ''))
            }
            citations.append(citation)
        
        return response, citations
        
    except Exception as e:
        logger.error(f"Error processing documents: {str(e)}")
        raise

async def process_batch_queries(queries: List[str], documents: List[Dict], nova_client) -> List[str]:
    """Process multiple queries in parallel using asyncio.gather"""
    tasks = [nova_chat(query, documents, nova_client) for query in queries]
    results = await asyncio.gather(*tasks)
    return [response for response, _ in results]

if __name__ == "__main__":
    start_time = time.time()
    
    # Initialize Nova client
    nova_client = BedrockModel()  # Updated initialization
    
    # Test documents
    test_docs = [
        {
            'title': 'Climate Change Overview',
            'content': 'Climate change is a long-term shift in global weather patterns and temperatures.',
            'url': ['https://example.com/climate']
        },
        {
            'title': 'Impact Analysis',
            'content': 'Rising temperatures are causing more extreme weather events worldwide.',
            'url': ['https://example.com/impacts']
        }
    ]
    
    query = "What is climate change?"
    
    try:
        import asyncio
        response, citations = asyncio.run(nova_chat(query, test_docs, nova_client))
        print("\nResponse:", response)
        print("\nCitations:", citations)
        
    except Exception as e:
        print(f"Error: {str(e)}")
        
    print('\nProcessing time:', time.time() - start_time)<|MERGE_RESOLUTION|>--- conflicted
+++ resolved
@@ -22,11 +22,7 @@
 Language:
 - Write in plain, conversational English that a ninth‑grade student can follow.
 - When a technical term is necessary, define it in the same sentence.
-<<<<<<< HEAD
-- Offer key terms in all languages especially not english when it helps multilingual users.
-=======
 - Offer key terms in all languages, especially not English when it helps multilingual users..
->>>>>>> 6d15ad43
 - Keep vocabulary friendly to readers with limited formal education.
 
 Tone and Style:
@@ -44,7 +40,6 @@
 Guidelines for Answers:
 - Focus on empowerment, not fear.
 - Offer at least one actionable step suited to the reader’s context and resource level.
-- Direct users to specific local and accessible resources if they mention where they live or a city.
 - Provide links or references when citing sources.
 - Avoid bias, stereotypes, or unfounded assumptions.
 """
